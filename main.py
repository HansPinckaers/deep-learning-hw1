--- conflicted
+++ resolved
@@ -188,41 +188,6 @@
     total_loss = 0
     correct = 0
     total = 0
-<<<<<<< HEAD
-    with torch.no_grad():
-        for batch_idx, (inputs, targets) in enumerate(testloader):
-            inputs, targets = inputs.to(device), targets.to(device)
-            outputs = net(inputs)
-            loss = criterion(outputs, targets)
-
-            test_loss += loss.item()
-            _, predicted = outputs.max(1)
-            total += targets.size(0)
-            correct += predicted.eq(targets).sum().item()
-
-            progress_bar(batch_idx, len(testloader), 'Loss: %.3f | Acc: %.3f%% (%d/%d)'
-                % (test_loss/(batch_idx+1), 100.*correct/total, correct, total))
-
-    # Save checkpoint.
-    acc = 100.*correct/total
-    if acc > best_acc:
-        print('Saving..')
-        state = {
-            'net': net.state_dict(),
-            'acc': acc,
-            'epoch': epoch,
-        }
-        if not os.path.isdir('checkpoint'):
-            os.mkdir('checkpoint')
-        torch.save(state, './checkpoint/ckpt.t7')
-        best_acc = acc
-
-
-for epoch in range(start_epoch, start_epoch+200):
-    train(epoch)
-    test(epoch)
-=======
-
     num_batches = len(testloader)
     if args.maxbatches:
         num_batches = args.maxbatches
@@ -321,4 +286,3 @@
     finally:
         write_output(output_data)
 
->>>>>>> d5701b6f
